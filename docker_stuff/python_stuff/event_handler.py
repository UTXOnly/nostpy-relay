--- conflicted
+++ resolved
@@ -14,45 +14,25 @@
 import redis
 import uvicorn
 from psycopg_pool import AsyncConnectionPool
-<<<<<<< HEAD
 
 load_dotenv()
 
 options = {"statsd_host": "172.28.0.5", "statsd_port": 8125}
-=======
-
-load_dotenv()
-
-options = {
-    'statsd_host': '172.28.0.5',
-    'statsd_port': 8125
-}
->>>>>>> 9b8c912c
-
 initialize(**options)
 
 tracer.configure(hostname="172.28.0.5", port=8126)
 redis_client: redis.Redis = redis.Redis(host="172.28.0.6", port=6379)
 
 logger = logging.getLogger(__name__)
-<<<<<<< HEAD
 logger.setLevel(logging.INFO)
-
 log_file = "./logs/event_handler.log"
 handler = RotatingFileHandler(log_file, maxBytes=1000000, backupCount=5)
 formatter = logging.Formatter("%(asctime)s - %(levelname)s - %(message)s")
-=======
-logger.setLevel(logging.DEBUG)
-
-log_file = './logs/event_handler.log'
-handler = RotatingFileHandler(log_file, maxBytes=1000000, backupCount=5)
-formatter= logging.Formatter('%(asctime)s - %(levelname)s - %(message)s')
->>>>>>> 9b8c912c
 handler.setFormatter(formatter)
 logger.addHandler(handler)
 
 
-<<<<<<< HEAD
+
 class Event:
     def __init__(
         self,
@@ -64,11 +44,7 @@
         content: str,
         sig: str,
     ) -> None:
-=======
-class Event():
-
-    def __init__(self, event_id: str, pubkey: str, kind: int, created_at: int, tags: List, content: str, sig: str) -> None:
->>>>>>> 9b8c912c
+
         self.event_id = event_id
         self.pubkey = pubkey
         self.kind = kind
@@ -80,7 +56,6 @@
     def __str__(self) -> str:
         return f"{self.event_id}, {self.pubkey}, {self.kind}, {self.created_at}, {self.tags}, {self.content}, {self.sig} "
 
-<<<<<<< HEAD
 
 async def generate_query(tags):
     base_query = " EXISTS ( SELECT 1 FROM jsonb_array_elements(tags) as elem WHERE {})"
@@ -165,100 +140,7 @@
         query_parts.append(q_part)
 
     return tag_values, query_parts
-=======
-    
-
-async def generate_query(tags):
-    base_query = " EXISTS ( SELECT 1 FROM jsonb_array_elements(tags) as elem WHERE {})"
-    conditions = []
-    for tag_pair in tags:
-        #key, values = tag_pair
-        #json_key = json.dumps(key)  # Convert key to JSON string
-        #json_values = json.dumps(values)  # Convert values to a JSON array
-        condition = f"elem @> '{json.dumps(tag_pair)}'"
-        logger.debug(f"Condition iter is {json.dumps(tag_pair)}")
-        conditions.append(condition)
-
-    complete_query = base_query.format(' OR '.join(conditions))
-    return complete_query
-    
-
-    
-async def sanitize_event_keys(raw_payload):
-    try:
-        logger.debug(f"EC payload is {raw_payload} and of type {type(raw_payload)}")
-        
-        subscription_dict = raw_payload.get('event_dict', {})
-        logger.debug(f"Subdict is: {subscription_dict} and of type {type(subscription_dict)}")
-        raw_payload.pop("limit")
-        filters = raw_payload
-        logger.debug(f"Filter variable is: {filters} and of length {len(filters)}")
-        
-        
-        key_mappings = {
-            "authors": "pubkey",
-            "kinds": "kind",
-            "ids": "id",
-        }
-        updated_keys = {}
-        for key in filters:
-            logger.debug(f"Key value is: {key}, {filters[key]}")
-
-            new_key = key_mappings.get(key, key)
-            if new_key != key:
-                stored_val = filters[key]
-                updated_keys[new_key] = stored_val
-                logger.debug(f"Adding new key {new_key} with value {stored_val}")
-            else:
-                updated_keys[key] = filters[key]
-
-        return updated_keys
-    except Exception as e:
-        logger.error(f"An unexpected error occurred: {e}")
-        return updated_keys
-
-async def parse_sanitized_query(updated_keys):
-        tag_values = []
-        query_parts = []
-
-        for item in updated_keys:
-            outer_break = False
-            
-            if item.startswith("#"):
-                logger.debug(f"Tag key is: {item}, value is {updated_keys[item]} and of type: {type(updated_keys[item])}")
-                
-                try:
-                    for tags in updated_keys[item]:
-                        tag_value_pair = json.dumps([item[1], tags])
-                        logger.debug(f"Adding tag key value pair: {tag_value_pair}")
-                        tag_values.append(tag_value_pair)
-                        outer_break = True
-                        continue
-                except TypeError as e:
-                    logger.error(f"Error processing tags for key {item}: {e}")
-            
-            elif item in ["since", "until"]:
-                if item == "since":
-                    q_part = f'created_at > {updated_keys["since"]}'
-                    query_parts.append(q_part)
-                    outer_break = True
-                    continue
-                elif item == "until":
-                    q_part = f'created_at < {updated_keys["until"]}'
-                    query_parts.append(q_part)
-                    outer_break = True
-                    continue
-
-            if outer_break:
-                continue
-            
-            q_part = f"{item} = ANY(ARRAY {updated_keys[item]})"
-            logger.debug(f"q_part is {q_part}")
-            query_parts.append(q_part)
-        
-        return tag_values, query_parts
-
->>>>>>> 9b8c912c
+
 
 
 def get_conn_str():
@@ -270,10 +152,7 @@
     port={os.getenv('PGPORT')}
     """
 
-<<<<<<< HEAD
-
-=======
->>>>>>> 9b8c912c
+
 @asynccontextmanager
 async def lifespan(app: FastAPI):
     app.async_pool = AsyncConnectionPool(conninfo=get_conn_str())
@@ -283,28 +162,18 @@
 
 app = FastAPI(lifespan=lifespan)
 
-<<<<<<< HEAD
-
 def initialize_db():
     """
     Initialize the database by creating the necessary table if it doesn't exist,
     and creating indexes on the pubkey and kind columns.
-=======
-def initialize_db():
-    """
-    Initialize the database by creating the necessary table if it doesn't exist.
->>>>>>> 9b8c912c
+
     """
     try:
         conn = psycopg.connect(get_conn_str())
         with conn.cursor() as cur:
-<<<<<<< HEAD
             # Create events table if it doesn't already exist
             cur.execute(
                 """
-=======
-            cur.execute("""
->>>>>>> 9b8c912c
                 CREATE TABLE IF NOT EXISTS events (
                     event_id VARCHAR(255) PRIMARY KEY,
                     pubkey VARCHAR(255),
@@ -314,7 +183,6 @@
                     content TEXT,
                     sig VARCHAR(255)
                 );
-<<<<<<< HEAD
             """
             )
 
@@ -334,21 +202,15 @@
             """
             )
 
-=======
-            """)
->>>>>>> 9b8c912c
+
             conn.commit()
         print("Database initialization complete.")
     except psycopg.Error as caught_error:
         print(f"Error occurred during database initialization: {caught_error}")
         return False
     finally:
-<<<<<<< HEAD
         if conn:
             conn.close()
-=======
-        conn.close()
->>>>>>> 9b8c912c
         return True
 
 
@@ -356,7 +218,6 @@
 async def handle_new_event(request: Request) -> JSONResponse:
     event_dict = await request.json()
     event_obj = Event(
-<<<<<<< HEAD
         event_id=event_dict.get("id", ""),
         pubkey=event_dict.get("pubkey", ""),
         kind=event_dict.get("kind", 0),
@@ -367,39 +228,22 @@
     )
 
     logger.debug(f"Created event object {event_obj}")
-=======
-    event_id=event_dict.get("id", ""),
-    pubkey=event_dict.get("pubkey", ""),
-    kind=event_dict.get("kind", 0),
-    created_at=event_dict.get("created_at", 0),
-    tags=event_dict.get("tags", {}),
-    content=event_dict.get("content", ""),
-    sig=event_dict.get("sig", "")
-    )
-
-    logger.debug(f"Created event object {event_obj}")
-
->>>>>>> 9b8c912c
+
 
     try:
         delete_message = None
         async with request.app.async_pool.connection() as conn:
             async with conn.cursor() as cur:
                 if event_obj.kind in {0, 3}:
-<<<<<<< HEAD
+
                     delete_message = (
                         f"Deleting existing metadata for pubkey {event_obj.pubkey}"
                     )
-
-=======
-                    delete_message = f"Deleting existing metadata for pubkey {event_obj.pubkey}"
-    
->>>>>>> 9b8c912c
+                    
                     delete_query = """
                     DELETE FROM events
                     WHERE pubkey = %s AND kind = %s;
                     """
-<<<<<<< HEAD
 
                     await cur.execute(delete_query, (event_obj.pubkey, event_obj.kind))
 
@@ -430,27 +274,10 @@
             "results_json": "true",
         }
         statsd.increment("nostr.event.added.count", tags=["func:new_event"])
-=======
-    
-                    await cur.execute(delete_query, (event_obj.pubkey, event_obj.kind))
-    
-                    statsd.decrement('nostr.event.added.count', tags=["func:new_event"])
-                    statsd.increment('nostr.event.deleted.count', tags=["func:new_event"])
-    
-                    await conn.commit()
-                await cur.execute("""
-            INSERT INTO events (event_id,pubkey,kind,created_at,tags,content,sig) VALUES (%s, %s, %s, %s, %s, %s, %s)
-        """, (event_obj.event_id, event_obj.pubkey, event_obj.kind, event_obj.created_at, json.dumps(event_obj.tags)
-, event_obj.content, event_obj.sig))  # Add other event fields here
-                await conn.commit()
-        response = {'event': "OK", 'subscription_id': "n0stafarian419", 'results_json': "true"}
-        statsd.increment('nostr.event.added.count', tags=["func:new_event"])
->>>>>>> 9b8c912c
         return JSONResponse(content=response, status_code=200)
 
     except psycopg.IntegrityError as e:
         conn.rollback()
-<<<<<<< HEAD
         raise HTTPException(
             status_code=409, detail=f"Event with ID {event_obj.event_id} already exists"
         ) from e
@@ -459,12 +286,7 @@
         raise HTTPException(
             status_code=409, detail=f"Error occured adding event {event_obj.event_id}"
         ) from e
-=======
-        raise HTTPException(status_code=409, detail=f"Event with ID {event_obj.event_id} already exists") from e
-    except Exception as e:
-        conn.rollback() 
-        raise HTTPException(status_code=409, detail=f"Error occured adding event {event_obj.event_id}") from e
->>>>>>> 9b8c912c
+
     finally:
         if delete_message:
             logger.debug(delete_message.format(pubkey=event_obj.pubkey))
@@ -472,7 +294,6 @@
 
 async def generate_query(tags):
     base_query = "EXISTS (SELECT 1 FROM jsonb_array_elements(tags) as elem WHERE {})"
-<<<<<<< HEAD
     or_conditions = " OR ".join(f"elem @> '{tag}'" for tag in tags)
     complete_query = base_query.format(or_conditions)
     return complete_query
@@ -491,38 +312,11 @@
         column_added.append([row_result])
     return column_added
 
-=======
-    
-    or_conditions = ' OR '.join(f"elem @> '{tag}'" for tag in tags)
-    
-    complete_query = base_query.format(or_conditions)
-    return complete_query
-
-
-async def query_result_parser(query_result):
-    column_names = ['id', 'pubkey', 'kind', 'created_at', 'tags', 'content', 'sig']
-    column_added = []
-    
-    for record in query_result:
-        row_result = {}
-        i = 0
-        for item in record:
-            row_result[column_names[i]] = item
-            i += 1
-        logger.debug(f"Row result var is {row_result}")
-        column_added.append([row_result])
-
-    logger.debug(f"Returning col_added {column_added}")
-    return column_added
-
->>>>>>> 9b8c912c
-
 @app.post("/subscription")
 async def handle_subscription(request: Request) -> JSONResponse:
     try:
         response = None
         payload = await request.json()
-<<<<<<< HEAD
         filters = payload.get("event_dict", {})
         subscription_id = payload.get("subscription_id", "")
         updated_keys = await sanitize_event_keys(filters)
@@ -545,46 +339,10 @@
                     query = await cur.execute(query=sql_query)
                     listed = await cur.fetchall()
                     parsed_results = await query_result_parser(listed)
-=======
-        filters = payload.get('event_dict', {})
-        #logger.debug(f"Subdict is : {subscription_dict} and of type {type(subscription_dict)}")
-        subscription_id = payload.get('subscription_id', "")
-        updated_keys = await sanitize_event_keys(filters)
-        logger.debug(f"UPdated keys are {updated_keys}")
-        tag_values, query_parts = await parse_sanitized_query(updated_keys)
-
-        logger.debug(f"tg and qp are {tag_values} and {query_parts}")
-
-        async with app.async_pool.connection() as conn:
-            async with conn.cursor() as cur:
-                logger.debug(f"Inside 2nd async context manager")
-                run_query = False
-                if len(query_parts) > 0:
-                    where_clause = ' OR '.join(query_parts)
-                    run_query = True
-                if len(tag_values) > 0:
-                    tag_clause = await generate_query(tag_values)
-                    where_clause = str(where_clause) + ' OR ' + str(tag_clause)
-                    run_query = True
-                
-                sql_query = f"SELECT * FROM events WHERE {where_clause} LIMIT 15;"
-                #logger.debug(f"Query parts are {query_parts}")
-                logger.debug(f"SQL query constructed: {sql_query}")
-                logger.debug(f"Tag values are: {tag_values}")
-                #logger.debug(f"Limit is {query_limit}")
-                if run_query:
-                    q1 = await cur.execute(query=sql_query)
-                    listed = await cur.fetchall()
-                    parsed_results = await query_result_parser(listed)
-                    logger.debug(f"Log line after query executed")
-                    logger.debug(f"with colun name {parsed_results}")
-                    logger.debug(f"json dumps version {json.dumps(parsed_results)}")
->>>>>>> 9b8c912c
                     serialized_events = json.dumps(parsed_results)
                     if len(serialized_events) < 2:
                         response = None
                     else:
-<<<<<<< HEAD
                         response = {
                             "event": "EVENT",
                             "subscription_id": subscription_id,
@@ -596,17 +354,6 @@
 
     except Exception as exc:
         logger.error(f"General exception occured: {exc}")
-
-=======
-                        response = {'event': "EVENT", 'subscription_id': subscription_id, 'results_json': serialized_events}   
-
-    except psycopg.Error as exc:
-        logger.error(f"Error occurred: {str(exc)}")
-    
-    except Exception as exc:
-        logger.error(f"General exception occured: {exc}")
-        
->>>>>>> 9b8c912c
     finally:
         try:
             if response is None:
@@ -621,8 +368,4 @@
 
 if __name__ == "__main__":
     initialize_db()
-<<<<<<< HEAD
     uvicorn.run(app, host="0.0.0.0", port=80)
-=======
-    uvicorn.run(app, host="0.0.0.0", port=80)
->>>>>>> 9b8c912c
