--- conflicted
+++ resolved
@@ -85,11 +85,9 @@
     ws = websocket.create_connection(ws_relay)
     print("WebSocket connection created.")
 
-<<<<<<< HEAD
+
     for i in range(5):
-=======
-    for i in range(1):
->>>>>>> b0d322eb
+
         # Create a new event
         event_data = create_event(public_key, private_key_hex)
         sig = event_data.get("sig")
@@ -112,15 +110,9 @@
     ws.close()
     print("WebSocket connection closed.")
 
-<<<<<<< HEAD
 
-while True:
-    send_event()
-    time.sleep(10)
-=======
 while True:
     send_event(public_key1, private_key_hex1) # Use the first keypair
     time.sleep(60)
     send_event(public_key2, private_key_hex2) # Use the second keypair
     time.sleep(60)
->>>>>>> b0d322eb
